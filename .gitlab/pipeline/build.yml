# This file is part of .gitlab-ci.yml
# Here are all jobs that are executed during "build" stage

# build jobs from polkadot

build-linux-stable:
  stage: build
  extends:
    - .docker-env
    - .common-refs
    - .run-immediately
    - .collect-artifacts
  variables:
    RUST_TOOLCHAIN: stable
    # Enable debug assertions since we are running optimized builds for testing
    # but still want to have debug assertions.
    RUSTFLAGS: "-Cdebug-assertions=y -Dwarnings"
    # Ensure we run the UI tests.
    RUN_UI_TESTS: 1
  script:
    - time cargo build --locked --profile testnet --features pyroscope,fast-runtime --bin polkadot --bin polkadot-prepare-worker --bin polkadot-execute-worker
    # pack artifacts
    - mkdir -p ./artifacts
    - VERSION="${CI_COMMIT_REF_NAME}" # will be tag or branch name
    - mv ./target/testnet/polkadot ./artifacts/.
    - mv ./target/testnet/polkadot-prepare-worker ./artifacts/.
    - mv ./target/testnet/polkadot-execute-worker ./artifacts/.
    - pushd artifacts
    - sha256sum polkadot | tee polkadot.sha256
    - shasum -c polkadot.sha256
    - popd
    - EXTRATAG="${CI_COMMIT_REF_NAME}-${CI_COMMIT_SHORT_SHA}"
    - echo "Polkadot version = ${VERSION} (EXTRATAG = ${EXTRATAG})"
    - echo -n ${VERSION} > ./artifacts/VERSION
    - echo -n ${EXTRATAG} > ./artifacts/EXTRATAG
    - echo -n ${CI_JOB_ID} > ./artifacts/BUILD_LINUX_JOB_ID
    - RELEASE_VERSION=$(./artifacts/polkadot -V | awk '{print $2}'| awk -F "-" '{print $1}')
    - echo -n "v${RELEASE_VERSION}" > ./artifacts/BUILD_RELEASE_VERSION
    - cp -r docker/* ./artifacts

build-test-collators:
  stage: build
  extends:
    - .docker-env
    - .common-refs
    - .run-immediately
    - .collect-artifacts
  script:
    - time cargo build --locked --profile testnet -p test-parachain-adder-collator
    - time cargo build --locked --profile testnet -p test-parachain-undying-collator
    # pack artifacts
    - mkdir -p ./artifacts
    - mv ./target/testnet/adder-collator ./artifacts/.
    - mv ./target/testnet/undying-collator ./artifacts/.
    - echo -n "${CI_COMMIT_REF_NAME}" > ./artifacts/VERSION
    - echo -n "${CI_COMMIT_REF_NAME}-${CI_COMMIT_SHORT_SHA}" > ./artifacts/EXTRATAG
    - echo "adder-collator version = $(cat ./artifacts/VERSION) (EXTRATAG = $(cat ./artifacts/EXTRATAG))"
    - echo "undying-collator version = $(cat ./artifacts/VERSION) (EXTRATAG = $(cat ./artifacts/EXTRATAG))"
    - cp -r ./docker/* ./artifacts

build-malus:
  stage: build
  extends:
    - .docker-env
    - .common-refs
    - .run-immediately
    - .collect-artifacts
  script:
    - time cargo build --locked --profile testnet -p polkadot-test-malus --bin malus --bin polkadot-prepare-worker --bin polkadot-execute-worker
    # pack artifacts
    - mkdir -p ./artifacts
    - mv ./target/testnet/malus ./artifacts/.
    - mv ./target/testnet/polkadot-execute-worker ./artifacts/.
    - mv ./target/testnet/polkadot-prepare-worker ./artifacts/.
    - echo -n "${CI_COMMIT_REF_NAME}" > ./artifacts/VERSION
    - echo -n "${CI_COMMIT_REF_NAME}-${CI_COMMIT_SHORT_SHA}" > ./artifacts/EXTRATAG
    - echo "polkadot-test-malus = $(cat ./artifacts/VERSION) (EXTRATAG = $(cat ./artifacts/EXTRATAG))"
    - cp -r ./docker/* ./artifacts

build-rustdoc:
  stage: build
  extends:
    - .docker-env
    - .common-refs
    - .run-immediately
  variables:
    SKIP_WASM_BUILD: 1
  artifacts:
    name: "${CI_JOB_NAME}_${CI_COMMIT_REF_NAME}-doc"
    when: on_success
    expire_in: 1 days
    paths:
      - ./crate-docs/
  script:
    # FIXME: it fails with `RUSTDOCFLAGS="-Dwarnings"` and `--all-features`
    # FIXME: return to stable when https://github.com/rust-lang/rust/issues/96937 gets into stable
    - time cargo doc --features try-runtime,experimental --workspace --no-deps
    - rm -f ./target/doc/.lock
    - mv ./target/doc ./crate-docs
    # Inject Simple Analytics (https://www.simpleanalytics.com/) privacy preserving tracker into
    # all .html files
    - |
      inject_simple_analytics() {
        local path="$1"
        local script_content="<script async defer src=\"https://apisa.parity.io/latest.js\"></script><noscript><img src=\"https://apisa.parity.io/latest.js\" alt=\"\" referrerpolicy=\"no-referrer-when-downgrade\" /></noscript>"

        # Function that inject script into the head of an html file using sed.
        process_file() {
            local file="$1"
            echo "Adding Simple Analytics script to $file"
            sed -i "s|</head>|$script_content</head>|" "$file"
        }
        export -f process_file
<<<<<<< HEAD
=======
        # xargs runs process_file in seperate shells without access to outer variables.
        # to make script_content available inside process_file, export it as an env var here.
        export script_content
>>>>>>> 49c4b201

        # Modify .html files in parallel using xargs, otherwise it can take a long time.
        find "$path" -name '*.html' | xargs -I {} -P "$(nproc)" bash -c 'process_file "$@"' _ {}
      }
      inject_simple_analytics "./crate-docs"
    - echo "<meta http-equiv=refresh content=0;url=polkadot_service/index.html>" > ./crate-docs/index.html

build-implementers-guide:
  stage: build
  extends:
    - .kubernetes-env
    - .common-refs
    - .run-immediately
    # - .collect-artifacts
  # git depth is set on purpose: https://github.com/paritytech/polkadot/issues/6284
  variables:
    GIT_STRATEGY: clone
    GIT_DEPTH: 0
    CI_IMAGE: paritytech/mdbook-utils:e14aae4a-20221123
  script:
    - mdbook build ./polkadot/roadmap/implementers-guide
    - mkdir -p artifacts
    - mv polkadot/roadmap/implementers-guide/book artifacts/

build-short-benchmark:
  stage: build
  extends:
    - .docker-env
    - .common-refs
    - .run-immediately
    - .collect-artifacts
  script:
    - cargo build --profile release --locked --features=runtime-benchmarks,on-chain-release-build --bin polkadot --workspace
    - mkdir -p artifacts
    - target/release/polkadot --version
    - cp ./target/release/polkadot ./artifacts/

# build jobs from cumulus

build-linux-stable-cumulus:
  stage: build
  extends:
    - .docker-env
    - .common-refs
    - .run-immediately
    - .collect-artifacts
  variables:
    # Enable debug assertions since we are running optimized builds for testing
    # but still want to have debug assertions.
    RUSTFLAGS: "-Cdebug-assertions=y -Dwarnings"
  script:
    - echo "___Building a binary, please refrain from using it in production since it goes with the debug assertions.___"
    - time cargo build --release --locked -p polkadot-parachain-bin --bin polkadot-parachain
    - echo "___Packing the artifacts___"
    - mkdir -p ./artifacts
    - mv ./target/release/polkadot-parachain ./artifacts/.
    - echo "___The VERSION is either a tag name or the curent branch if triggered not by a tag___"
    - echo ${CI_COMMIT_REF_NAME} | tee ./artifacts/VERSION

build-test-parachain:
  stage: build
  extends:
    - .docker-env
    - .common-refs
    - .run-immediately
    - .collect-artifacts
  variables:
    # Enable debug assertions since we are running optimized builds for testing
    # but still want to have debug assertions.
    RUSTFLAGS: "-Cdebug-assertions=y -Dwarnings"
  script:
    - echo "___Building a binary, please refrain from using it in production since it goes with the debug assertions.___"
    - time cargo build --release --locked -p cumulus-test-service --bin test-parachain
    - echo "___Packing the artifacts___"
    - mkdir -p ./artifacts
    - mv ./target/release/test-parachain ./artifacts/.
    - mkdir -p ./artifacts/zombienet
    - mv ./target/release/wbuild/cumulus-test-runtime/wasm_binary_spec_version_incremented.rs.compact.compressed.wasm ./artifacts/zombienet/.

# build runtime only if files in $RUNTIME_PATH/$RUNTIME_NAME were changed
.build-runtime-template: &build-runtime-template
  stage: build
  extends:
    - .docker-env
    - .test-refs-no-trigger-prs-only
    - .run-immediately
  variables:
    RUNTIME_PATH: "parachains/runtimes/assets"
  script:
    - cd ${RUNTIME_PATH}
    - for directory in $(echo */); do
      echo "_____Running cargo check for ${directory} ______";
      cd ${directory};
      pwd;
      SKIP_WASM_BUILD=1 cargo check --locked;
      cd ..;
      done

# DAG: build-runtime-assets -> build-runtime-collectives -> build-runtime-bridge-hubs
# DAG: build-runtime-assets -> build-runtime-collectives -> build-runtime-contracts
# DAG: build-runtime-assets -> build-runtime-starters -> build-runtime-testing
build-runtime-assets:
  <<: *build-runtime-template
  variables:
    RUNTIME_PATH: "cumulus/parachains/runtimes/assets"

build-runtime-collectives:
  <<: *build-runtime-template
  variables:
    RUNTIME_PATH: "cumulus/parachains/runtimes/collectives"
  # this is an artificial job dependency, for pipeline optimization using GitLab's DAGs
  needs:
    - job: build-runtime-assets
      artifacts: false

build-runtime-bridge-hubs:
  <<: *build-runtime-template
  variables:
    RUNTIME_PATH: "cumulus/parachains/runtimes/bridge-hubs"
  # this is an artificial job dependency, for pipeline optimization using GitLab's DAGs
  needs:
    - job: build-runtime-collectives
      artifacts: false

build-runtime-contracts:
  <<: *build-runtime-template
  variables:
    RUNTIME_PATH: "cumulus/parachains/runtimes/contracts"
  # this is an artificial job dependency, for pipeline optimization using GitLab's DAGs
  needs:
    - job: build-runtime-collectives
      artifacts: false

build-runtime-starters:
  <<: *build-runtime-template
  variables:
    RUNTIME_PATH: "cumulus/parachains/runtimes/starters"
  # this is an artificial job dependency, for pipeline optimization using GitLab's DAGs
  needs:
    - job: build-runtime-assets
      artifacts: false

build-runtime-testing:
  <<: *build-runtime-template
  variables:
    RUNTIME_PATH: "cumulus/parachains/runtimes/testing"
  # this is an artificial job dependency, for pipeline optimization using GitLab's DAGs
  needs:
    - job: build-runtime-starters
      artifacts: false

build-short-benchmark-cumulus:
  stage: build
  extends:
    - .docker-env
    - .common-refs
    - .run-immediately
    - .collect-artifacts
  script:
    - cargo build --profile release --locked --features=runtime-benchmarks,on-chain-release-build -p polkadot-parachain-bin --bin polkadot-parachain --workspace
    - mkdir -p artifacts
    - target/release/polkadot-parachain --version
    - cp ./target/release/polkadot-parachain ./artifacts/

# substrate

build-linux-substrate:
  stage: build
  extends:
    - .docker-env
    - .common-refs
    - .collect-artifacts
  # DAG
  needs:
    - job: build-linux-stable
      artifacts: false
  variables:
    # this variable gets overriden by "rusty-cachier environment inject", use the value as default
    CARGO_TARGET_DIR: "$CI_PROJECT_DIR/target"
  before_script:
    - mkdir -p ./artifacts/substrate/
    # tldr: we need to checkout the branch HEAD explicitly because of our dynamic versioning approach while building the substrate binary
    # see https://github.com/paritytech/ci_cd/issues/682#issuecomment-1340953589
    - git checkout -B "$CI_COMMIT_REF_NAME" "$CI_COMMIT_SHA"
  script:
    - WASM_BUILD_NO_COLOR=1 time cargo build --locked --release -p node-cli
    - mv $CARGO_TARGET_DIR/release/substrate-node ./artifacts/substrate/substrate
    - echo -n "Substrate version = "
    - if [ "${CI_COMMIT_TAG}" ]; then
      echo "${CI_COMMIT_TAG}" | tee ./artifacts/substrate/VERSION;
      else
      ./artifacts/substrate/substrate --version |
      cut -d ' ' -f 2 | tee ./artifacts/substrate/VERSION;
      fi
    - sha256sum ./artifacts/substrate/substrate | tee ./artifacts/substrate/substrate.sha256
    - cp -r ./docker/dockerfiles/substrate_injected.Dockerfile ./artifacts/substrate/
    # - printf '\n# building node-template\n\n'
    # - ./scripts/ci/node-template-release.sh ./artifacts/substrate/substrate-node-template.tar.gz

.build-subkey:
  stage: build
  extends:
    - .docker-env
    - .common-refs
    - .run-immediately
    # - .collect-artifact
  variables:
    # this variable gets overriden by "rusty-cachier environment inject", use the value as default
    CARGO_TARGET_DIR: "$CI_PROJECT_DIR/target"
  before_script:
    - mkdir -p ./artifacts/subkey
  script:
    - cd ./substrate/bin/utils/subkey
    - SKIP_WASM_BUILD=1 time cargo build --locked --release
    # - cd -
    # - mv $CARGO_TARGET_DIR/release/subkey ./artifacts/subkey/.
    # - echo -n "Subkey version = "
    # - ./artifacts/subkey/subkey --version |
    #   sed -n -E 's/^subkey ([0-9.]+.*)/\1/p' |
    #   tee ./artifacts/subkey/VERSION;
    # - sha256sum ./artifacts/subkey/subkey | tee ./artifacts/subkey/subkey.sha256
    # - cp -r ./scripts/ci/docker/subkey.Dockerfile ./artifacts/subkey/

build-subkey-linux:
  extends: .build-subkey
  # DAG
  needs:
    - job: build-malus
      artifacts: false
# tbd
# build-subkey-macos:
#   extends: .build-subkey
#   # duplicating before_script & script sections from .build-subkey hidden job
#   # to overwrite rusty-cachier integration as it doesn't work on macos
#   before_script:
#     # skip timestamp script, the osx bash doesn't support printf %()T
#     - !reference [.job-switcher, before_script]
#     - mkdir -p ./artifacts/subkey
#   script:
#     - cd ./bin/utils/subkey
#     - SKIP_WASM_BUILD=1 time cargo build --locked --release
#     - cd -
#     - mv ./target/release/subkey ./artifacts/subkey/.
#     - echo -n "Subkey version = "
#     - ./artifacts/subkey/subkey --version |
#       sed -n -E 's/^subkey ([0-9.]+.*)/\1/p' |
#       tee ./artifacts/subkey/VERSION;
#     - sha256sum ./artifacts/subkey/subkey | tee ./artifacts/subkey/subkey.sha256
#     - cp -r ./scripts/ci/docker/subkey.Dockerfile ./artifacts/subkey/
#   after_script: [""]
#   tags:
#     - osx<|MERGE_RESOLUTION|>--- conflicted
+++ resolved
@@ -111,12 +111,9 @@
             sed -i "s|</head>|$script_content</head>|" "$file"
         }
         export -f process_file
-<<<<<<< HEAD
-=======
         # xargs runs process_file in seperate shells without access to outer variables.
         # to make script_content available inside process_file, export it as an env var here.
         export script_content
->>>>>>> 49c4b201
 
         # Modify .html files in parallel using xargs, otherwise it can take a long time.
         find "$path" -name '*.html' | xargs -I {} -P "$(nproc)" bash -c 'process_file "$@"' _ {}
