--- conflicted
+++ resolved
@@ -17,11 +17,7 @@
 
 [dependencies]
 quote = "1.0.28"
-<<<<<<< HEAD
-syn = { version = "2.0.31", features = ["full", "fold", "extra-traits", "visit"] }
-=======
 syn = { version = "2.0.32", features = ["full", "fold", "extra-traits", "visit"] }
->>>>>>> 49c4b201
 proc-macro2 = "1.0.56"
 blake2 = { version = "0.10.4", default-features = false }
 proc-macro-crate = "1.1.3"
