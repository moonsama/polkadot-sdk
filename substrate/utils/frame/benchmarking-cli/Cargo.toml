--- conflicted
+++ resolved
@@ -27,11 +27,7 @@
 rand = { version = "0.8.4", features = ["small_rng"] }
 rand_pcg = "0.3.1"
 serde = "1.0.188"
-<<<<<<< HEAD
-serde_json = "1.0.85"
-=======
 serde_json = "1.0.106"
->>>>>>> 49c4b201
 thiserror = "1.0.48"
 thousands = "0.2.0"
 frame-benchmarking = { path = "../../../frame/benchmarking" }
