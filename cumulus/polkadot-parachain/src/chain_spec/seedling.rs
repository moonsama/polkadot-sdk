// Copyright (C) Parity Technologies (UK) Ltd.
// This file is part of Cumulus.

// Cumulus is free software: you can redistribute it and/or modify
// it under the terms of the GNU General Public License as published by
// the Free Software Foundation, either version 3 of the License, or
// (at your option) any later version.

// Cumulus is distributed in the hope that it will be useful,
// but WITHOUT ANY WARRANTY; without even the implied warranty of
// MERCHANTABILITY or FITNESS FOR A PARTICULAR PURPOSE.  See the
// GNU General Public License for more details.

// You should have received a copy of the GNU General Public License
// along with Cumulus.  If not, see <http://www.gnu.org/licenses/>.

use crate::chain_spec::{get_account_id_from_seed, Extensions};
use cumulus_primitives_core::ParaId;
use parachains_common::{AccountId, AuraId};
use sc_service::ChainType;
use sp_core::sr25519;

use super::get_collator_keys_from_seed;

/// Specialized `ChainSpec` for the seedling parachain runtime.
pub type SeedlingChainSpec = sc_service::GenericChainSpec<(), Extensions>;

pub fn get_seedling_chain_spec() -> SeedlingChainSpec {
<<<<<<< HEAD
	SeedlingChainSpec::builder(
		seedling_runtime::WASM_BINARY.expect("WASM binary was not build, please build it!"),
=======
	SeedlingChainSpec::from_genesis(
		"Seedling Local Testnet",
		"seedling_local_testnet",
		ChainType::Local,
		move || {
			seedling_testnet_genesis(
				get_account_id_from_seed::<sr25519::Public>("Alice"),
				2000.into(),
				vec![get_collator_keys_from_seed::<AuraId>("Alice")],
			)
		},
		Vec::new(),
		None,
		None,
		None,
		None,
>>>>>>> cfc6cc65
		Extensions { relay_chain: "westend".into(), para_id: 2000 },
	)
	.with_name("Seedling Local Testnet")
	.with_id("seedling_local_testnet")
	.with_chain_type(ChainType::Local)
	.with_genesis_config_patch(seedling_testnet_genesis(
		get_account_id_from_seed::<sr25519::Public>("Alice"),
		2000.into(),
	))
	.with_boot_nodes(Vec::new())
	.build()
}

<<<<<<< HEAD
fn seedling_testnet_genesis(root_key: AccountId, parachain_id: ParaId) -> serde_json::Value {
	serde_json::json!({
		"sudo": { "key": Some(root_key) },
		"parachainInfo":  {
			"parachainId": parachain_id,
		},
	})
=======
fn seedling_testnet_genesis(
	root_key: AccountId,
	parachain_id: ParaId,
	collators: Vec<AuraId>,
) -> seedling_runtime::RuntimeGenesisConfig {
	seedling_runtime::RuntimeGenesisConfig {
		system: seedling_runtime::SystemConfig {
			code: seedling_runtime::WASM_BINARY
				.expect("WASM binary was not build, please build it!")
				.to_vec(),
			..Default::default()
		},
		sudo: seedling_runtime::SudoConfig { key: Some(root_key) },
		parachain_info: seedling_runtime::ParachainInfoConfig {
			parachain_id,
			..Default::default()
		},
		parachain_system: Default::default(),
		aura: seedling_runtime::AuraConfig { authorities: collators },
		aura_ext: Default::default(),
	}
>>>>>>> cfc6cc65
}<|MERGE_RESOLUTION|>--- conflicted
+++ resolved
@@ -26,27 +26,8 @@
 pub type SeedlingChainSpec = sc_service::GenericChainSpec<(), Extensions>;
 
 pub fn get_seedling_chain_spec() -> SeedlingChainSpec {
-<<<<<<< HEAD
 	SeedlingChainSpec::builder(
 		seedling_runtime::WASM_BINARY.expect("WASM binary was not build, please build it!"),
-=======
-	SeedlingChainSpec::from_genesis(
-		"Seedling Local Testnet",
-		"seedling_local_testnet",
-		ChainType::Local,
-		move || {
-			seedling_testnet_genesis(
-				get_account_id_from_seed::<sr25519::Public>("Alice"),
-				2000.into(),
-				vec![get_collator_keys_from_seed::<AuraId>("Alice")],
-			)
-		},
-		Vec::new(),
-		None,
-		None,
-		None,
-		None,
->>>>>>> cfc6cc65
 		Extensions { relay_chain: "westend".into(), para_id: 2000 },
 	)
 	.with_name("Seedling Local Testnet")
@@ -55,40 +36,22 @@
 	.with_genesis_config_patch(seedling_testnet_genesis(
 		get_account_id_from_seed::<sr25519::Public>("Alice"),
 		2000.into(),
+		vec![get_collator_keys_from_seed::<AuraId>("Alice")],
 	))
 	.with_boot_nodes(Vec::new())
 	.build()
 }
 
-<<<<<<< HEAD
-fn seedling_testnet_genesis(root_key: AccountId, parachain_id: ParaId) -> serde_json::Value {
+fn seedling_testnet_genesis(
+	root_key: AccountId,
+	parachain_id: ParaId,
+	collators: Vec<AuraId>,
+) -> serde_json::Value {
 	serde_json::json!({
 		"sudo": { "key": Some(root_key) },
 		"parachainInfo":  {
 			"parachainId": parachain_id,
 		},
+		"aura": { "authorities": collators },
 	})
-=======
-fn seedling_testnet_genesis(
-	root_key: AccountId,
-	parachain_id: ParaId,
-	collators: Vec<AuraId>,
-) -> seedling_runtime::RuntimeGenesisConfig {
-	seedling_runtime::RuntimeGenesisConfig {
-		system: seedling_runtime::SystemConfig {
-			code: seedling_runtime::WASM_BINARY
-				.expect("WASM binary was not build, please build it!")
-				.to_vec(),
-			..Default::default()
-		},
-		sudo: seedling_runtime::SudoConfig { key: Some(root_key) },
-		parachain_info: seedling_runtime::ParachainInfoConfig {
-			parachain_id,
-			..Default::default()
-		},
-		parachain_system: Default::default(),
-		aura: seedling_runtime::AuraConfig { authorities: collators },
-		aura_ext: Default::default(),
-	}
->>>>>>> cfc6cc65
 }