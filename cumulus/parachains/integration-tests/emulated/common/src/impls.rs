--- conflicted
+++ resolved
@@ -35,17 +35,12 @@
 	LaneId, MessageKey, OutboundLaneData,
 };
 use bridge_runtime_common::messages_xcm_extension::XcmBlobMessageDispatchResult;
-<<<<<<< HEAD
-use codec::Decode;
-pub use cumulus_primitives_core::XcmpMessageHandler;
-=======
 pub use cumulus_pallet_dmp_queue;
 pub use cumulus_pallet_parachain_system;
 pub use cumulus_pallet_xcmp_queue;
 pub use cumulus_primitives_core::{
 	relay_chain::HrmpChannelId, DmpMessageHandler, ParaId, XcmpMessageHandler,
 };
->>>>>>> e165eacd
 use pallet_bridge_messages::{Config, Instance1, Instance2, OutboundLanes, Pallet};
 pub use parachains_common::{AccountId, Balance};
 pub use xcm_emulator::{
@@ -474,13 +469,8 @@
 					$crate::impls::assert_expected_events!(
 						Self,
 						vec![
-<<<<<<< HEAD
 							[<$chain RuntimeEvent>]::MessageQueue(pallet_message_queue::Event::Processed {
 								success: true, weight_used: weight, ..
-=======
-							[<$chain RuntimeEvent>]::DmpQueue($crate::impls::cumulus_pallet_dmp_queue::Event::ExecutedDownward {
-								outcome: $crate::impls::Outcome::Complete(weight), ..
->>>>>>> e165eacd
 							}) => {
 								weight: $crate::impls::weight_within_threshold(
 									($crate::impls::REF_TIME_THRESHOLD, $crate::impls::PROOF_SIZE_THRESHOLD),
@@ -494,23 +484,13 @@
 
 				/// Asserts a XCM from Relay Chain is incompletely executed
 				pub fn assert_dmp_queue_incomplete(
-<<<<<<< HEAD
 					expected_weight: Option<Weight>,
-=======
-					expected_weight: Option<$crate::impls::Weight>,
-					expected_error: Option<$crate::impls::Error>,
->>>>>>> e165eacd
 				) {
 					$crate::impls::assert_expected_events!(
 						Self,
 						vec![
-<<<<<<< HEAD
 							[<$chain RuntimeEvent>]::MessageQueue(pallet_message_queue::Event::Processed {
 								success: false, weight_used: weight, ..
-=======
-							[<$chain RuntimeEvent>]::DmpQueue($crate::impls::cumulus_pallet_dmp_queue::Event::ExecutedDownward {
-								outcome: $crate::impls::Outcome::Incomplete(weight, error), ..
->>>>>>> e165eacd
 							}) => {
 								weight: $crate::impls::weight_within_threshold(
 									($crate::impls::REF_TIME_THRESHOLD, $crate::impls::PROOF_SIZE_THRESHOLD),
@@ -527,12 +507,7 @@
 					$crate::impls::assert_expected_events!(
 						Self,
 						vec![
-<<<<<<< HEAD
 							[<$chain RuntimeEvent>]::MessageQueue(pallet_message_queue::Event::Processed { success: true, weight_used: weight, .. }
-=======
-							[<$chain RuntimeEvent>]::XcmpQueue(
-								$crate::impls::cumulus_pallet_xcmp_queue::Event::Success { weight, .. }
->>>>>>> e165eacd
 							) => {
 								weight: $crate::impls::weight_within_threshold(
 									($crate::impls::REF_TIME_THRESHOLD, $crate::impls::PROOF_SIZE_THRESHOLD),
