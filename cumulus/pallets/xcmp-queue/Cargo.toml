[package]
name = "cumulus-pallet-xcmp-queue"
version = "0.1.0"
authors.workspace = true
edition.workspace = true

[dependencies]
codec = { package = "parity-scale-codec", version = "3.0.0", features = [ "derive" ], default-features = false }
log = { version = "0.4.20", default-features = false }
rand_chacha = { version = "0.3.0", default-features = false }
scale-info = { version = "2.9.0", default-features = false, features = ["derive"] }

# Substrate
frame-support = { path = "../../../substrate/frame/support", default-features = false}
frame-system = { path = "../../../substrate/frame/system", default-features = false}
sp-io = { path = "../../../substrate/primitives/io", default-features = false}
sp-runtime = { path = "../../../substrate/primitives/runtime", default-features = false}
sp-std = { path = "../../../substrate/primitives/std", default-features = false}

# Polkadot
<<<<<<< HEAD
polkadot-runtime-common = { path = "../../../polkadot/runtime/common", default-features = false }
polkadot-runtime-parachains = { path = "../../../polkadot/runtime/parachains", default-features = false }
xcm = { path = "../../../polkadot/xcm", default-features = false}
xcm-executor = { path = "../../../polkadot/xcm/xcm-executor", default-features = false}
=======
polkadot-runtime-common = { path = "../../../polkadot/runtime/common", default-features = false}
xcm = { package = "staging-xcm", path = "../../../polkadot/xcm", default-features = false}
xcm-executor = { package = "staging-xcm-executor", path = "../../../polkadot/xcm/xcm-executor", default-features = false}
>>>>>>> 6b3aa7d2

# Cumulus
cumulus-primitives-core = { path = "../../primitives/core", default-features = false }

# Optional import for benchmarking
frame-benchmarking = { path = "../../../substrate/frame/benchmarking", default-features = false, optional = true}

[dev-dependencies]

# Substrate
sp-core = { path = "../../../substrate/primitives/core" }
pallet-balances = { path = "../../../substrate/frame/balances" }

# Polkadot
xcm-builder = { package = "staging-xcm-builder", path = "../../../polkadot/xcm/xcm-builder" }

# Cumulus
cumulus-pallet-parachain-system = { path = "../parachain-system" }

[features]
default = [ "std" ]
std = [
	"codec/std",
	"cumulus-primitives-core/std",
	"frame-benchmarking?/std",
	"frame-support/std",
	"frame-system/std",
	"log/std",
	"polkadot-runtime-common/std",
	"polkadot-runtime-parachains/std",
	"scale-info/std",
	"sp-io/std",
	"sp-runtime/std",
	"sp-std/std",
	"xcm-executor/std",
	"xcm/std",
]

runtime-benchmarks = [
	"cumulus-pallet-parachain-system/runtime-benchmarks",
	"frame-benchmarking/runtime-benchmarks",
	"frame-support/runtime-benchmarks",
	"frame-system/runtime-benchmarks",
	"pallet-balances/runtime-benchmarks",
	"polkadot-runtime-common/runtime-benchmarks",
	"polkadot-runtime-parachains/runtime-benchmarks",
	"sp-runtime/runtime-benchmarks",
	"xcm-builder/runtime-benchmarks",
	"xcm-executor/runtime-benchmarks",
]
try-runtime = [
	"cumulus-pallet-parachain-system/try-runtime",
	"frame-support/try-runtime",
	"frame-system/try-runtime",
	"pallet-balances/try-runtime",
	"polkadot-runtime-common/try-runtime",
	"polkadot-runtime-parachains/try-runtime",
	"sp-runtime/try-runtime",
]<|MERGE_RESOLUTION|>--- conflicted
+++ resolved
@@ -18,16 +18,10 @@
 sp-std = { path = "../../../substrate/primitives/std", default-features = false}
 
 # Polkadot
-<<<<<<< HEAD
 polkadot-runtime-common = { path = "../../../polkadot/runtime/common", default-features = false }
 polkadot-runtime-parachains = { path = "../../../polkadot/runtime/parachains", default-features = false }
-xcm = { path = "../../../polkadot/xcm", default-features = false}
-xcm-executor = { path = "../../../polkadot/xcm/xcm-executor", default-features = false}
-=======
-polkadot-runtime-common = { path = "../../../polkadot/runtime/common", default-features = false}
-xcm = { package = "staging-xcm", path = "../../../polkadot/xcm", default-features = false}
-xcm-executor = { package = "staging-xcm-executor", path = "../../../polkadot/xcm/xcm-executor", default-features = false}
->>>>>>> 6b3aa7d2
+xcm = { package = "staging-xcm", path = "../../../polkadot/xcm", default-features = false }
+xcm-executor = { package = "staging-xcm-executor", path = "../../../polkadot/xcm/xcm-executor", default-features = false }
 
 # Cumulus
 cumulus-primitives-core = { path = "../../primitives/core", default-features = false }
