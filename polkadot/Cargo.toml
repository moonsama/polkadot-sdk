[[bin]]
name = "polkadot"
path = "src/main.rs"

[[bin]]
name = "polkadot-execute-worker"
path = "src/bin/execute-worker.rs"

[[bin]]
name = "polkadot-prepare-worker"
path = "src/bin/prepare-worker.rs"

[package]
name = "polkadot"
description = "Implementation of a `https://polkadot.network` node in Rust based on the Substrate framework."
license = "GPL-3.0-only"
rust-version = "1.64.0"
readme = "README.md"
authors.workspace = true
edition.workspace = true
version = "1.1.0"
<<<<<<< HEAD
=======
default-run = "polkadot"
>>>>>>> c0a4ce1f

[dependencies]
color-eyre = { version = "0.6.1", default-features = false }
tikv-jemallocator = { version = "0.5.0", optional = true }

# Crates in our workspace, defined as dependencies so we can pass them feature flags.
polkadot-cli = { path = "cli", features = [ "westend-native", "rococo-native" ]  }
polkadot-node-core-pvf = { path = "node/core/pvf" }
polkadot-node-core-pvf-prepare-worker = { path = "node/core/pvf/prepare-worker" }
polkadot-overseer = { path = "node/overseer" }

# Needed for worker binaries.
polkadot-node-core-pvf-common = { path = "node/core/pvf/common" }
polkadot-node-core-pvf-execute-worker = { path = "node/core/pvf/execute-worker" }

[target.'cfg(target_os = "linux")'.dependencies]
tikv-jemallocator = "0.5.0"

[dev-dependencies]
assert_cmd = "2.0.4"
nix = { version = "0.26.1", features = ["signal"] }
tempfile = "3.2.0"
tokio = "1.24.2"
substrate-rpc-client = { path = "../substrate/utils/frame/rpc/client/" }
polkadot-core-primitives = { path = "core-primitives" }

[build-dependencies]
substrate-build-script-utils = { path = "../substrate/utils/build-script-utils" }

[badges]
maintenance = { status = "actively-developed" }

[features]
runtime-benchmarks = [ "polkadot-cli/runtime-benchmarks" ]
try-runtime = [ "polkadot-cli/try-runtime" ]
fast-runtime = [ "polkadot-cli/fast-runtime" ]
runtime-metrics = [ "polkadot-cli/runtime-metrics" ]
pyroscope = [ "polkadot-cli/pyroscope" ]
jemalloc-allocator = [
	"dep:tikv-jemallocator",
	"polkadot-node-core-pvf-prepare-worker/jemalloc-allocator",
	"polkadot-node-core-pvf/jemalloc-allocator",
	"polkadot-overseer/jemalloc-allocator",
]

# Enables timeout-based tests supposed to be run only in CI environment as they may be flaky
# when run locally depending on system load
ci-only-tests = [ "polkadot-node-core-pvf/ci-only-tests" ]
network-protocol-staging = [ "polkadot-cli/network-protocol-staging" ]

# Configuration for building a .deb package - for use with `cargo-deb`
[package.metadata.deb]
name = "polkadot"
extended-description = "Implementation of a https://polkadot.network node in Rust based on the Substrate framework."
section = "misc"
maintainer = "security@parity.io"
license-file = ["LICENSE", "0"]
# https://www.debian.org/doc/debian-policy/ch-maintainerscripts.html
maintainer-scripts = "scripts/packaging/deb-maintainer-scripts"
assets = [
	[
		"target/release/polkadot",
		"/usr/bin/",
		"755",
	],
	[
		"target/release/polkadot-prepare-worker",
		"/usr/lib/polkadot/",
		"755"
	],
	[
		"target/release/polkadot-execute-worker",
		"/usr/lib/polkadot/",
		"755"
	],
	[
		"scripts/packaging/polkadot.service",
		"/lib/systemd/system/",
		"644",
	],
]
conf-files = ["/etc/default/polkadot"]

[package.metadata.spellcheck]
config = "./scripts/ci/gitlab/spellcheck.toml"<|MERGE_RESOLUTION|>--- conflicted
+++ resolved
@@ -19,10 +19,7 @@
 authors.workspace = true
 edition.workspace = true
 version = "1.1.0"
-<<<<<<< HEAD
-=======
 default-run = "polkadot"
->>>>>>> c0a4ce1f
 
 [dependencies]
 color-eyre = { version = "0.6.1", default-features = false }
