// Copyright (C) Parity Technologies (UK) Ltd.
// This file is part of Polkadot.

// Polkadot is free software: you can redistribute it and/or modify
// it under the terms of the GNU General Public License as published by
// the Free Software Foundation, either version 3 of the License, or
// (at your option) any later version.

// Polkadot is distributed in the hope that it will be useful,
// but WITHOUT ANY WARRANTY; without even the implied warranty of
// MERCHANTABILITY or FITNESS FOR A PARTICULAR PURPOSE.  See the
// GNU General Public License for more details.

// You should have received a copy of the GNU General Public License
// along with Polkadot.  If not, see <http://www.gnu.org/licenses/>.

<<<<<<< HEAD
use std::{env, time::Duration};

use polkadot_node_core_pvf::{
	testing::{spawn_with_program_path, SpawnErr},
	SecurityStatus,
};
=======
use polkadot_node_core_pvf::testing::{spawn_with_program_path, SpawnErr};
use std::time::Duration;
>>>>>>> 730edeb6

fn worker_path(name: &str) -> std::path::PathBuf {
	let mut worker_path = std::env::current_exe().unwrap();
	worker_path.pop();
	worker_path.pop();
	worker_path.push(name);
	worker_path
}

// Test spawning a program that immediately exits with a failure code.
#[tokio::test]
async fn spawn_immediate_exit() {
<<<<<<< HEAD
	let result = spawn_with_program_path(
		"integration-test",
		PUPPET_EXE,
		&env::temp_dir(),
		&["exit"],
		Duration::from_secs(2),
		SecurityStatus::default(),
=======
	// There's no explicit `exit` subcommand in the worker; it will panic on an unknown
	// subcommand anyway
	let result = spawn_with_program_path(
		"integration-test",
		worker_path("polkadot-prepare-worker"),
		&["exit"],
		Duration::from_secs(2),
>>>>>>> 730edeb6
	)
	.await;
	assert!(matches!(result, Err(SpawnErr::AcceptTimeout)));
}

#[tokio::test]
async fn spawn_timeout() {
	let result = spawn_with_program_path(
		"integration-test",
<<<<<<< HEAD
		PUPPET_EXE,
		&env::temp_dir(),
		&["sleep"],
		Duration::from_secs(2),
		SecurityStatus::default(),
=======
		worker_path("polkadot-execute-worker"),
		&["test-sleep"],
		Duration::from_secs(2),
>>>>>>> 730edeb6
	)
	.await;
	assert!(matches!(result, Err(SpawnErr::AcceptTimeout)));
}

#[tokio::test]
async fn should_connect() {
	let _ = spawn_with_program_path(
		"integration-test",
<<<<<<< HEAD
		PUPPET_EXE,
		&env::temp_dir(),
=======
		worker_path("polkadot-prepare-worker"),
>>>>>>> 730edeb6
		&["prepare-worker"],
		Duration::from_secs(2),
		SecurityStatus::default(),
	)
	.await
	.unwrap();
}<|MERGE_RESOLUTION|>--- conflicted
+++ resolved
@@ -14,17 +14,11 @@
 // You should have received a copy of the GNU General Public License
 // along with Polkadot.  If not, see <http://www.gnu.org/licenses/>.
 
-<<<<<<< HEAD
-use std::{env, time::Duration};
-
 use polkadot_node_core_pvf::{
 	testing::{spawn_with_program_path, SpawnErr},
 	SecurityStatus,
 };
-=======
-use polkadot_node_core_pvf::testing::{spawn_with_program_path, SpawnErr};
-use std::time::Duration;
->>>>>>> 730edeb6
+use std::{env, time::Duration};
 
 fn worker_path(name: &str) -> std::path::PathBuf {
 	let mut worker_path = std::env::current_exe().unwrap();
@@ -37,23 +31,15 @@
 // Test spawning a program that immediately exits with a failure code.
 #[tokio::test]
 async fn spawn_immediate_exit() {
-<<<<<<< HEAD
-	let result = spawn_with_program_path(
-		"integration-test",
-		PUPPET_EXE,
-		&env::temp_dir(),
-		&["exit"],
-		Duration::from_secs(2),
-		SecurityStatus::default(),
-=======
 	// There's no explicit `exit` subcommand in the worker; it will panic on an unknown
 	// subcommand anyway
 	let result = spawn_with_program_path(
 		"integration-test",
 		worker_path("polkadot-prepare-worker"),
+		&env::temp_dir(),
 		&["exit"],
 		Duration::from_secs(2),
->>>>>>> 730edeb6
+		SecurityStatus::default(),
 	)
 	.await;
 	assert!(matches!(result, Err(SpawnErr::AcceptTimeout)));
@@ -63,17 +49,11 @@
 async fn spawn_timeout() {
 	let result = spawn_with_program_path(
 		"integration-test",
-<<<<<<< HEAD
-		PUPPET_EXE,
+		worker_path("polkadot-execute-worker"),
 		&env::temp_dir(),
-		&["sleep"],
+		&["test-sleep"],
 		Duration::from_secs(2),
 		SecurityStatus::default(),
-=======
-		worker_path("polkadot-execute-worker"),
-		&["test-sleep"],
-		Duration::from_secs(2),
->>>>>>> 730edeb6
 	)
 	.await;
 	assert!(matches!(result, Err(SpawnErr::AcceptTimeout)));
@@ -83,12 +63,8 @@
 async fn should_connect() {
 	let _ = spawn_with_program_path(
 		"integration-test",
-<<<<<<< HEAD
-		PUPPET_EXE,
+		worker_path("polkadot-prepare-worker"),
 		&env::temp_dir(),
-=======
-		worker_path("polkadot-prepare-worker"),
->>>>>>> 730edeb6
 		&["prepare-worker"],
 		Duration::from_secs(2),
 		SecurityStatus::default(),
