[package]
name = "polkadot-overseer"
version = "1.0.0"
authors.workspace = true
edition.workspace = true
license.workspace = true

[dependencies]
client = { package = "sc-client-api", path = "../../../substrate/client/api" }
sp-api = { path = "../../../substrate/primitives/api" }
futures = "0.3.21"
futures-timer = "3.0.2"
parking_lot = "0.12.0"
polkadot-node-network-protocol = { path = "../network/protocol" }
polkadot-node-primitives = { path = "../primitives" }
polkadot-node-subsystem-types = { path = "../subsystem-types" }
polkadot-node-metrics = { path = "../metrics" }
polkadot-primitives = { path = "../../primitives" }
orchestra = { version = "0.3.3", default-features = false, features=["futures_channel"] }
gum = { package = "tracing-gum", path = "../gum" }
schnellru = "0.2.1"
sp-core = { path = "../../../substrate/primitives/core" }
async-trait = "0.1.57"
tikv-jemalloc-ctl = { version = "0.5.0", optional = true }

[dev-dependencies]
<<<<<<< HEAD
metered = { package = "prioritized-metered-channel", version = "0.2.0" }
=======
metered = { package = "prioritized-metered-channel", version = "0.5.1", default-features = false, features=["futures_channel"] }
>>>>>>> 49c4b201
sp-core = { path = "../../../substrate/primitives/core" }
futures = { version = "0.3.21", features = ["thread-pool"] }
femme = "2.2.1"
assert_matches = "1.4.0"
test-helpers = { package = "polkadot-primitives-test-helpers", path = "../../primitives/test-helpers" }
node-test-helpers = { package = "polkadot-node-subsystem-test-helpers", path = "../subsystem-test-helpers" }

[target.'cfg(target_os = "linux")'.dependencies]
tikv-jemalloc-ctl = "0.5.0"

[features]
default = [ "futures_channel" ]
dotgraph = [ "orchestra/dotgraph" ]
expand = [ "orchestra/expand" ]
futures_channel = [ "metered/futures_channel", "orchestra/futures_channel" ]
jemalloc-allocator = [ "dep:tikv-jemalloc-ctl" ]<|MERGE_RESOLUTION|>--- conflicted
+++ resolved
@@ -24,11 +24,7 @@
 tikv-jemalloc-ctl = { version = "0.5.0", optional = true }
 
 [dev-dependencies]
-<<<<<<< HEAD
-metered = { package = "prioritized-metered-channel", version = "0.2.0" }
-=======
 metered = { package = "prioritized-metered-channel", version = "0.5.1", default-features = false, features=["futures_channel"] }
->>>>>>> 49c4b201
 sp-core = { path = "../../../substrate/primitives/core" }
 futures = { version = "0.3.21", features = ["thread-pool"] }
 femme = "2.2.1"
